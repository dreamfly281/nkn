package common

import (
	"DNA/common/log"
	. "DNA/errors"
	"bytes"
	"crypto/sha256"
	"encoding/binary"
	"encoding/hex"
	"errors"
	"github.com/golang/crypto/ripemd160"
	"io"
	_ "io"
	"math/rand"
)

func ToCodeHash(code []byte) (Uint160, error) {
	//TODO: ToCodeHash
	temp := sha256.Sum256(code)
	md := ripemd160.New()
	io.WriteString(md, string(temp[:]))
	f := md.Sum(nil)

	hash, err := Uint160ParseFromBytes(f)
	if err != nil {
		return Uint160{}, NewDetailErr(errors.New("[Common] , ToCodeHash err."), ErrNoCode, "")
	}
	return hash, nil
}

func GetNonce() uint64 {
	log.Trace()
	// Fixme replace with the real random number generator
	nonce := uint64(rand.Uint32())<<32 + uint64(rand.Uint32())
<<<<<<< HEAD
	log.Trace()
	fmt.Println(fmt.Sprintf("The new nonce is: 0x%x", nonce))
=======
>>>>>>> e5defc8c
	return nonce
}

func IntToBytes(n int) []byte {
	tmp := int32(n)
	bytesBuffer := bytes.NewBuffer([]byte{})
	binary.Write(bytesBuffer, binary.LittleEndian, tmp)
	return bytesBuffer.Bytes()
}

func BytesToInt16(b []byte) int16 {
	bytesBuffer := bytes.NewBuffer(b)
	var tmp int16
	binary.Read(bytesBuffer, binary.BigEndian, &tmp)
	return int16(tmp)
}

func IsEqualBytes(b1 []byte, b2 []byte) bool {
	len1 := len(b1)
	len2 := len(b2)
	if len1 != len2 {
		return false
	}

	for i := 0; i < len1; i++ {
		if b1[i] != b2[i] {
			return false
		}
	}

	return true
}

func ToHexString(data []byte) string {
	return hex.EncodeToString(data)
}

func HexToBytes(value string) ([]byte, error) {
	return hex.DecodeString(value)
}

func ClearBytes(arr []byte, len int) {
	for i := 0; i < len; i++ {
		arr[i] = 0
	}
}

func CompareHeight(blockHeight uint64, heights []uint64) bool {
	for _, height := range heights {
		if blockHeight < height {
			return false
		}
	}
	return true
}<|MERGE_RESOLUTION|>--- conflicted
+++ resolved
@@ -32,11 +32,6 @@
 	log.Trace()
 	// Fixme replace with the real random number generator
 	nonce := uint64(rand.Uint32())<<32 + uint64(rand.Uint32())
-<<<<<<< HEAD
-	log.Trace()
-	fmt.Println(fmt.Sprintf("The new nonce is: 0x%x", nonce))
-=======
->>>>>>> e5defc8c
 	return nonce
 }
 
