--- conflicted
+++ resolved
@@ -52,7 +52,6 @@
 
 	assetRegPayload := &payload.TransferAsset{}
 
-<<<<<<< HEAD
     return &Transaction{
         UTXOInputs: []*UTXOTxInput{},
         BalanceInputs: []*BalanceTxInput{},
@@ -78,15 +77,6 @@
 		Attributes:    []*TxAttribute{},
 		UTXOInputs:    []*UTXOTxInput{},
 		BalanceInputs: []*BalanceTxInput{},
-=======
-	return &Transaction{
-		TxType:        TransferAsset,
-		Payload:       assetRegPayload,
-		Attributes:    []*TxAttribute{},
-		UTXOInputs:    inputs,
-		BalanceInputs: []*BalanceTxInput{},
-		Outputs:       outputs,
->>>>>>> 1937dc5f
 		Programs:      []*program.Program{},
 	}, nil
-}+}
