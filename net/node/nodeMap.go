package node

import (
<<<<<<< HEAD
=======
	. "DNA/net/protocol"
>>>>>>> 1790306a
	"fmt"
	. "DNA/net/protocol"
	"sync"
)

// The neigbor node list
type nbrNodes struct {
	sync.RWMutex
	// Todo using the Pool structure
	List map[uint64]*node
}

func (nm *nbrNodes) Broadcast(buf []byte) {
	nm.RLock()
	defer nm.RUnlock()
	for _, node := range nm.List {
		if node.state == ESTABLISH && node.relay == true {
			// The routie need lock too
			go node.Tx(buf)
		}
	}
}

func (nm *nbrNodes) NodeExisted(uid uint64) bool {
	_, ok := nm.List[uid]
	return ok
}

func (nm *nbrNodes) AddNbrNode(n Noder) {
	nm.Lock()
	defer nm.Unlock()

	if nm.NodeExisted(n.GetID()) {
		fmt.Printf("Insert a existed node\n")
	} else {
		node, err := n.(*node)
		if err == false {
			fmt.Println("Convert the noder error when add node")
			return
		}
		nm.List[n.GetID()] = node
	}
}

func (nm *nbrNodes) DelNbrNode(id uint64) (Noder, bool) {
	nm.Lock()
	defer nm.Unlock()

	n, ok := nm.List[id]
	if ok == false {
		return nil, false
	}
	delete(nm.List, id)
	return n, true
}

func (nm *nbrNodes) GetConnectionCnt() uint {
	nm.RLock()
	defer nm.RUnlock()

	var cnt uint
	for _, node := range nm.List {
		if node.state == ESTABLISH {
			cnt++
		}
	}
	return cnt
}

func (nm *nbrNodes) init() {
	nm.List = make(map[uint64]*node)
}

func (nm *nbrNodes) NodeEstablished(id uint64) bool {
	nm.RLock()
	defer nm.RUnlock()

	n, ok := nm.List[id]
	if ok == false {
		return false
	}

	if n.state != ESTABLISH {
		return false
	}

	return true
}

func (node *node) GetNeighborAddrs() ([]NodeAddr, uint64) {
	node.nbrNodes.RLock()
	defer node.nbrNodes.RUnlock()

	var i uint64
	var addrs []NodeAddr
	for _, n := range node.nbrNodes.List {
		if n.GetState() != ESTABLISH {
			continue
		}
		var addr NodeAddr
		addr.IpAddr, _ = n.GetAddr16()
		addr.Time = n.GetTime()
		addr.Services = n.Services()
		addr.Port = n.GetPort()
		addr.ID = n.GetID()
		addrs = append(addrs, addr)

		i++
	}

	return addrs, i
}

func (node *node) GetNeighborHeights() ([]uint64, uint64) {
	node.nbrNodes.RLock()
	defer node.nbrNodes.RUnlock()

	var i uint64
	var heights []uint64
	heights = make([]uint64, 1)
	for _, n := range node.nbrNodes.List {
		if n.GetState() == ESTABLISH {
			height := n.GetHeight()
			heights = append(heights, height)
			i++
		}
	}
	return heights, i
}<|MERGE_RESOLUTION|>--- conflicted
+++ resolved
@@ -1,12 +1,8 @@
 package node
 
 import (
-<<<<<<< HEAD
-=======
 	. "DNA/net/protocol"
->>>>>>> 1790306a
 	"fmt"
-	. "DNA/net/protocol"
 	"sync"
 )
 
